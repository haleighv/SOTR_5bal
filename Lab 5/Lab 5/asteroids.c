--- conflicted
+++ resolved
@@ -156,13 +156,6 @@
 	
     while (1) {
 		if(LEFT_BUTTON)
-<<<<<<< HEAD
-		   ship.a_vel = -SHIP_AVEL;
-		if(RIGHT_BUTTON)
-		   ship.a_vel = SHIP_AVEL;
-		if(ACCEL_BUTTON)
-		   ship.accel = ship.accel + SHIP_ACCEL;
-=======
 			ship.a_vel = +SHIP_AVEL;
 		else if(RIGHT_BUTTON)
 			ship.a_vel = -SHIP_AVEL;
@@ -173,7 +166,6 @@
 			ship.accel = SHIP_ACCEL;
 		else
 			 ship.accel =0;
->>>>>>> e5fa4b24
 	}
 }
 
